--- conflicted
+++ resolved
@@ -42,17 +42,26 @@
   }
 
   private async _prepareAutoinstallFolder(): Promise<string> {
-    await InstallHelpers.ensureLocalPackageManager(this.rushConfiguration, this.rushGlobalFolder,
-      RushConstants.defaultMaxInstallAttempts);
+    await InstallHelpers.ensureLocalPackageManager(
+      this.rushConfiguration,
+      this.rushGlobalFolder,
+      RushConstants.defaultMaxInstallAttempts
+    );
 
     const autoinstallFolderForCommand: string = this._autoinstallFolder!;
 
     // Example: .../common/autoinstall/my-task
-    const autoinstallFolderFullPath: string = path.join(this.rushConfiguration.commonFolder, 'autoinstall',
-      autoinstallFolderForCommand);
+    const autoinstallFolderFullPath: string = path.join(
+      this.rushConfiguration.commonFolder,
+      'autoinstall',
+      autoinstallFolderForCommand
+    );
 
     // Example: common/autoinstall/my-task/package.json
-    const relativePathForLogs: string = path.relative(this.rushConfiguration.rushJsonFolder, autoinstallFolderFullPath);
+    const relativePathForLogs: string = path.relative(
+      this.rushConfiguration.rushJsonFolder,
+      autoinstallFolderFullPath
+    );
 
     if (!FileSystem.exists(autoinstallFolderFullPath)) {
       throw new Error('The autoinstall folder does not exist: ' + autoinstallFolderFullPath);
@@ -71,8 +80,11 @@
     const lock: LockFile = await LockFile.acquire(autoinstallFolderFullPath, 'autoinstall');
 
     // Example: .../common/autoinstall/my-task/.rush/temp
-    const lastInstallFlagPath: string = path.join(autoinstallFolderFullPath, RushConstants.projectRushFolderName,
-      'temp');
+    const lastInstallFlagPath: string = path.join(
+      autoinstallFolderFullPath,
+      RushConstants.projectRushFolderName,
+      'temp'
+    );
 
     const lastInstallFlag: LastInstallFlag = new LastInstallFlag(lastInstallFlagPath, {
       node: process.versions.node,
@@ -90,25 +102,19 @@
         FileSystem.ensureEmptyFolder(nodeModulesFolder);
       }
 
-<<<<<<< HEAD
       // Copy: .../common/autoinstall/my-task/.npmrc
       Utilities.syncNpmrc(this.rushConfiguration.commonRushConfigFolder, autoinstallFolderFullPath);
 
       console.log(`Installing dependencies under ${autoinstallFolderFullPath}...\n`);
-=======
-      const exitCode: number = Utilities.executeLifecycleCommand(shellCommand, {
-        rushConfiguration: this.rushConfiguration,
-        workingDirectory: this.rushConfiguration.rushJsonFolder,
-        initCwd: this.rushConfiguration.commonTempFolder,
-        handleOutput: false,
-        environmentPathOptions: {
-          includeRepoBin: true
-        }
-      });
->>>>>>> a30cdf5b
 
-      Utilities.executeCommand(this.rushConfiguration.packageManagerToolFilename, ['install', '--frozen-lockfile'],
-        autoinstallFolderFullPath, undefined, /* suppressOutput */ false, /* keepEnvironment */ true);
+      Utilities.executeCommand(
+        this.rushConfiguration.packageManagerToolFilename,
+        ['install', '--frozen-lockfile'],
+        autoinstallFolderFullPath,
+        undefined,
+        /* suppressOutput */ false,
+        /* keepEnvironment */ true
+      );
 
       // Create file: ../common/autoinstall/my-task/.rush/temp/last-install.flag
       lastInstallFlag.create();
@@ -144,19 +150,16 @@
       shellCommand += ' ' + customParameterValues.join(' ');
     }
 
-    const exitCode: number = Utilities.executeLifecycleCommand(
-      shellCommand,
-      {
-        rushConfiguration: this.rushConfiguration,
-        workingDirectory: this.rushConfiguration.rushJsonFolder,
-        initCwd: this.rushConfiguration.commonTempFolder,
-        handleOutput: false,
-        environmentPathOptions: {
-          includeRepoBin: true,
-          additionalPathFolders: additionalPathFolders
-        }
+    const exitCode: number = Utilities.executeLifecycleCommand(shellCommand, {
+      rushConfiguration: this.rushConfiguration,
+      workingDirectory: this.rushConfiguration.rushJsonFolder,
+      initCwd: this.rushConfiguration.commonTempFolder,
+      handleOutput: false,
+      environmentPathOptions: {
+        includeRepoBin: true,
+        additionalPathFolders: additionalPathFolders
       }
-    );
+    });
 
     process.exitCode = exitCode;
 
